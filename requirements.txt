--- conflicted
+++ resolved
@@ -13,9 +13,4 @@
 pydantic
 typer
 ib_async
-loguru
-
-<<<<<<< HEAD
-=======
-
->>>>>>> 73ba2bfa
+loguru